--- conflicted
+++ resolved
@@ -521,11 +521,8 @@
 /// BGP OPEN messages when the session was established.
 ///
 #[derive(Copy, Clone, Debug, Eq, Hash, Ord, PartialEq, PartialOrd)]
-<<<<<<< HEAD
 #[cfg_attr(feature = "arbitrary", derive(arbitrary::Arbitrary))]
-=======
 #[cfg_attr(feature = "serde", derive(serde::Serialize))]
->>>>>>> 3c55f4e0
 pub struct SessionConfig {
     pub four_octet_asn: FourOctetAsn,
     pub add_path: AddPath,
@@ -594,11 +591,8 @@
 
 /// Indicates whether this session is Four Octet capable.
 #[derive(Copy, Clone, Debug, Eq, Hash, Ord, PartialEq, PartialOrd)]
-<<<<<<< HEAD
 #[cfg_attr(feature = "arbitrary", derive(arbitrary::Arbitrary))]
-=======
 #[cfg_attr(feature = "serde", derive(serde::Serialize))]
->>>>>>> 3c55f4e0
 pub enum FourOctetAsn {
     Enabled,
     Disabled,
@@ -606,11 +600,8 @@
 
 /// Indicates whether AddPath is enabled for this session.
 #[derive(Copy, Clone, Debug, Eq, Hash, Ord, PartialEq, PartialOrd)]
-<<<<<<< HEAD
 #[cfg_attr(feature = "arbitrary", derive(arbitrary::Arbitrary))]
-=======
 #[cfg_attr(feature = "serde", derive(serde::Serialize))]
->>>>>>> 3c55f4e0
 pub enum AddPath {
     Enabled,
     Disabled,

--- conflicted
+++ resolved
@@ -571,11 +571,7 @@
 
 // --- Ipv4Unicast
 
-<<<<<<< HEAD
 #[derive(Copy, Clone, Debug, Hash, PartialEq)]
-=======
-#[derive(Clone, Copy, Debug, Hash, PartialEq)]
->>>>>>> c2f013b2
 #[cfg_attr(feature = "serde", derive(Serialize, Deserialize))]
 pub struct Ipv4UnicastNlri(Prefix);
 
@@ -679,11 +675,7 @@
 
 //--- Ipv4Multicast
 
-<<<<<<< HEAD
 #[derive(Copy, Clone, Debug, Hash, PartialEq)]
-=======
-#[derive(Clone, Copy, Debug, Hash, PartialEq)]
->>>>>>> c2f013b2
 #[cfg_attr(feature = "serde", derive(Serialize, Deserialize))]
 pub struct Ipv4MulticastNlri(Prefix);
 
@@ -1032,11 +1024,7 @@
 
 //--- Ipv6Unicast
 
-<<<<<<< HEAD
 #[derive(Copy, Clone, Debug, Hash, PartialEq)]
-=======
-#[derive(Clone, Copy, Debug, Hash, PartialEq)]
->>>>>>> c2f013b2
 #[cfg_attr(feature = "serde", derive(Serialize, Deserialize))]
 pub struct Ipv6UnicastNlri(Prefix);
 impl AfiSafiNlri for Ipv6UnicastNlri {
@@ -1046,11 +1034,6 @@
     }
 }
 
-<<<<<<< HEAD
-=======
-impl Eq for Ipv6UnicastNlri {}
-
->>>>>>> c2f013b2
 impl FromStr for Ipv6UnicastNlri {
     type Err = &'static str;
     fn from_str(s: &str) -> Result<Self, Self::Err> {
@@ -1128,11 +1111,7 @@
 
 //--- Ipv6Multicast
 
-<<<<<<< HEAD
 #[derive(Copy, Clone, Debug, Hash, PartialEq)]
-=======
-#[derive(Clone, Copy, Debug, Hash, PartialEq)]
->>>>>>> c2f013b2
 #[cfg_attr(feature = "serde", derive(Serialize, Deserialize))]
 pub struct Ipv6MulticastNlri(Prefix);
 
@@ -1403,11 +1382,7 @@
 
 //--- L2VpnVpls
 
-<<<<<<< HEAD
 #[derive(Copy, Clone, Debug, Hash, PartialEq)]
-=======
-#[derive(Clone, Copy, Debug, Hash, PartialEq)]
->>>>>>> c2f013b2
 #[cfg_attr(feature = "serde", derive(Serialize, Deserialize))]
 pub struct L2VpnVplsNlri(VplsNlri);
 

--- conflicted
+++ resolved
@@ -32,33 +32,13 @@
 
 typeenum!(
 /// BGP Origin types as used in BGP UPDATE messages.
-<<<<<<< HEAD
     OriginType, u8,
-    0 => Igp,
-    1 => Egp,
-    2 => Incomplete,
+    {
+        0 => Igp,
+        1 => Egp,
+        2 => Incomplete,
+    }
 );
-=======
-#[derive(Debug, Clone, Copy, Eq, PartialEq, Hash)]
-#[cfg_attr(feature = "serde", derive(serde::Serialize))]
-pub enum OriginType {
-    Igp,
-    Egp,
-    Incomplete,
-    Unknown(u8),
-}
-
-impl std::fmt::Display for OriginType {
-    fn fmt(&self, f: &mut std::fmt::Formatter<'_>) -> std::fmt::Result {
-        match self {
-            OriginType::Igp => write!(f, "IGP"),
-            OriginType::Egp => write!(f, "EGP"),
-            OriginType::Incomplete => write!(f, "Incomplete"),
-            OriginType::Unknown(val) => write!(f, "Unknown: {}", val),
-        }
-    }
-}
->>>>>>> 3c55f4e0
 
 typeenum!(
 /// PathAttributeType

--- conflicted
+++ resolved
@@ -29,11 +29,7 @@
 );
 
 /// BGP Origin types as used in BGP UPDATE messages.
-<<<<<<< HEAD
 #[derive(Debug, Clone, Copy, Eq, PartialEq)]
-=======
-#[derive(Debug, Copy, Clone, Eq, PartialEq)]
->>>>>>> 75793f78
 pub enum OriginType {
     Igp,
     Egp,

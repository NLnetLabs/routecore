//! Types for Autonomous Systems Numbers (ASN) and ASN collections

use std::{error, fmt, iter, ops, slice};
use std::cmp::Ordering;
use std::convert::TryInto;
use std::str::FromStr;
use std::iter::Peekable;

use octseq::builder::OctetsBuilder;

#[cfg(feature = "bcder")]
use bcder::decode::{self, DecodeError, Source};


//------------ Asn -----------------------------------------------------------

/// An AS number (ASN).
#[derive(Clone, Copy, Debug, Eq, Hash, Ord, PartialEq, PartialOrd)]
#[cfg_attr(feature = "arbitrary", derive(arbitrary::Arbitrary))]
#[cfg_attr(feature = "serde", derive(serde::Deserialize, serde::Serialize))]
pub struct Asn(u32);

impl Asn {
    pub const MIN: Asn = Asn(std::u32::MIN);
    pub const MAX: Asn = Asn(std::u32::MAX);

    /// Creates an AS number from a `u32`.
    pub fn from_u32(value: u32) -> Self {
        Asn(value)
    }

    /// Converts an AS number into a `u32`.
    pub fn into_u32(self) -> u32 {
        self.0
    }

    /// Try to convert a 4-octet AS number into a `u16`.
    pub fn try_into_u16(self) -> Result<u16, LargeAsnError> {
        self.0.try_into().map_err(|_| LargeAsnError)
    }

    /// Try to convert a 4-octet AS number into a 2-octet `Asn16`.
    pub fn try_into_asn16(self) -> Result<Asn16, LargeAsnError> {
        Ok(Asn16(self.try_into_u16()?))
    }

    /// Converts an AS number into a network-order byte array.
    pub fn to_raw(self) -> [u8; 4] {
        self.0.to_be_bytes()
    }

    pub fn compose<Target: OctetsBuilder>(
        self, target: &mut Target
    ) -> Result<(), Target::AppendError> {
        target.append_slice(&self.to_raw())
    }

    // XXX or do we want this?
    // possibly returning LargeAsnError in addition to AppendError?
    //pub fn compose_16<Target: OctetsBuilder>(
    //    self, target: &mut Target
    //) -> Result<(), Target::AppendError> {
    //    todo!()
    //}
}

#[cfg(feature = "bcder")]
impl Asn {
    /// Takes an AS number from the beginning of an encoded value.
    pub fn take_from<S: Source>(
        cons: &mut decode::Constructed<S>
    ) -> Result<Self, DecodeError<S::Error>> {
        cons.take_u32().map(Asn)
    }

    /// Skips over an AS number at the beginning of an encoded value.
    pub fn skip_in<S: Source>(
        cons: &mut decode::Constructed<S>
    ) -> Result<(), DecodeError<S::Error>> {
        cons.take_u32().map(|_| ())
    }

    /// Parses the content of an AS number value.
    pub fn parse_content<S: Source>(
        content: &mut decode::Content<S>,
    ) -> Result<Self, DecodeError<S::Error>> {
        content.to_u32().map(Asn)
    }

    /// Skips the content of an AS number value.
    pub fn skip_content<S: Source>(
        content: &mut decode::Content<S>
    ) -> Result<(), DecodeError<S::Error>> {
        content.to_u32().map(|_| ())
    }

    pub fn encode(self) -> impl bcder::encode::Values {
        bcder::encode::PrimitiveContent::encode(self.0)
    }
}

//--- From

impl From<u32> for Asn {
    fn from(id: u32) -> Self {
        Asn(id)
    }
}

impl From<Asn> for u32 {
    fn from(id: Asn) -> Self {
        id.0
    }
}

//--- FromStr

impl FromStr for Asn {
    type Err = ParseAsnError;

    fn from_str(s: &str) -> Result<Self, Self::Err> {
        let s = if s.len() > 2 && s[..2].eq_ignore_ascii_case("as") {
            &s[2..]
        } else {
            s
        };

        u32::from_str(s).map(Asn).map_err(|_| ParseAsnError)
    }
}


//--- Serialize and Deserialize

/// # Serialization
///
/// With the `"serde"` feature enabled, `Asn` implements the `Serialize` and
/// `Deserialize` traits via _serde-derive_ as a newtype wrapping a `u32`.
///
/// However, ASNs are often serialized as a string prefix with `AS`. In order
/// to allow this, a number of methods are provided that can be used with
/// Serde’s field attributes to choose how to serialize an ASN as part of a
/// struct.
#[cfg(feature = "serde")]
impl Asn {
    /// Serializes an AS number as a simple `u32`.
    ///
    /// Normally, you wouldn’t need to use this method, as the default
    /// implementation serializes the ASN as a newtype struct with a `u32`
    /// inside which most serialization formats will turn into a sole `u32`.
    /// However, in case your format doesn’t, you can use this method.
    pub fn serialize_as_u32<S: serde::Serializer>(
        &self, serializer: S
    ) -> Result<S::Ok, S::Error> {
        serializer.serialize_u32(self.0)
    }

    /// Serializes an AS number as a string without prefix.
    pub fn serialize_as_bare_str<S: serde::Serializer>(
        &self, serializer: S
    ) -> Result<S::Ok, S::Error> {
        serializer.collect_str(&format_args!("{}", self.0))
    }

    /// Seriaizes an AS number as a string with a `AS` prefix.
    pub fn serialize_as_str<S: serde::Serializer>(
        &self, serializer: S
    ) -> Result<S::Ok, S::Error> {
        serializer.collect_str(&format_args!("AS{}", self.0))
    }

    /// Deserializes an AS number from a simple `u32`.
    ///
    /// Normally, you wouldn’t need to use this method, as the default
    /// implementation deserializes the ASN from a newtype struct with a
    /// `u32` inside for which most serialization formats will use a sole
    /// `u32`. However, in case your format doesn’t, you can use this method.
    pub fn deserialize_from_u32<'de, D: serde::Deserializer<'de>>(
        deserializer: D
    ) -> Result<Self, D::Error> {
        <u32 as serde::Deserialize>::deserialize(deserializer).map(Into::into)
    }

    /// Deserializes an AS number from a string.
    ///
    /// The string may or may not have a case-insensitive `"AS"` prefix.
    pub fn deserialize_from_str<'de, D: serde::de::Deserializer<'de>>(
        deserializer: D
    ) -> Result<Self, D::Error> {
        struct Visitor;

        impl<'de> serde::de::Visitor<'de> for Visitor {
            type Value = Asn;

            fn expecting(
                &self, formatter: &mut fmt::Formatter
            ) -> fmt::Result {
                write!(formatter, "an AS number")
            }

            fn visit_str<E: serde::de::Error>(
                self, v: &str
            ) -> Result<Self::Value, E> {
                Asn::from_str(v).map_err(E::custom)
            }
        }
        deserializer.deserialize_str(Visitor)
    }

    /// Deserializes an AS number as either a string or `u32`.
    ///
    /// This function can only be used with self-describing serialization
    /// formats as it uses `Deserializer::deserialize_any`. It accepts an
    /// AS number as any kind of integer as well as a string with or without
    /// a case-insensitive `"AS"` prefix.
    pub fn deserialize_from_any<'de, D: serde::de::Deserializer<'de>>(
        deserializer: D
    ) -> Result<Self, D::Error> {
        struct Visitor;

        impl<'de> serde::de::Visitor<'de> for Visitor {
            type Value = Asn;

            fn expecting(
                &self, formatter: &mut fmt::Formatter
            ) -> fmt::Result {
                write!(formatter, "an AS number")
            }

            fn visit_u8<E: serde::de::Error>(
                self, v: u8
            ) -> Result<Self::Value, E> {
                Ok(Asn(v.into()))
            }

            fn visit_u16<E: serde::de::Error>(
                self, v: u16
            ) -> Result<Self::Value, E> {
                Ok(Asn(v.into()))
            }

            fn visit_u32<E: serde::de::Error>(
                self, v: u32
            ) -> Result<Self::Value, E> {
                Ok(Asn(v))
            }

            fn visit_u64<E: serde::de::Error>(
                self, v: u64
            ) -> Result<Self::Value, E> {
                Ok(Asn(v.try_into().map_err(E::custom)?))
            }

            fn visit_i8<E: serde::de::Error>(
                self, v: i8
            ) -> Result<Self::Value, E> {
                Ok(Asn(v.try_into().map_err(E::custom)?))
            }

            fn visit_i16<E: serde::de::Error>(
                self, v: i16
            ) -> Result<Self::Value, E> {
                Ok(Asn(v.try_into().map_err(E::custom)?))
            }

            fn visit_i32<E: serde::de::Error>(
                self, v: i32
            ) -> Result<Self::Value, E> {
                Ok(Asn(v.try_into().map_err(E::custom)?))
            }

            fn visit_i64<E: serde::de::Error>(
                self, v: i64
            ) -> Result<Self::Value, E> {
                Ok(Asn(v.try_into().map_err(E::custom)?))
            }

            fn visit_str<E: serde::de::Error>(
                self, v: &str
            ) -> Result<Self::Value, E> {
                Asn::from_str(v).map_err(E::custom)
            }
        }
        deserializer.deserialize_any(Visitor)
    }
}

//--- Add

impl ops::Add<u32> for Asn {
    type Output = Self;

    fn add(self, rhs: u32) -> Self {
        Asn(self.0.checked_add(rhs).unwrap())
    }
}

//--- Display

impl fmt::Display for Asn {
    fn fmt(&self, f: &mut fmt::Formatter) -> fmt::Result {
        write!(f, "AS{}", self.0)
    }
}



//------------ Asn16 ---------------------------------------------------------

/// A 2-octet ASN.
///
/// This is only here to facilitate 'legacy' BGP, i.e., BGP messages in a BGP
/// session for which the FourOctet Capability has not been exchanged. 
#[derive(Copy, Clone, Debug, Eq, Hash, Ord, PartialEq, PartialOrd)]
#[cfg_attr(feature = "serde", derive(serde::Serialize, serde::Deserialize))]
pub struct Asn16(u16);

impl Asn16 {
    pub fn from_u16(u: u16) -> Self {
        Self(u)
    }
    pub fn to_u16(self) -> u16 {
        self.0
    }
    pub fn into_asn32(self) -> Asn {
        Asn::from_u32(self.0 as u32)
    }
    pub fn to_raw(self) -> [u8; 2] {
        self.0.to_be_bytes()
    }
}

//--- Display

impl fmt::Display for Asn16 {
    fn fmt(&self, f: &mut fmt::Formatter) -> Result<(), fmt::Error> {
        write!(f, "AS{}", self.0)
    }
}


//--- From / FromStr

impl From<u16> for Asn16 {
    fn from(n: u16) -> Self {
        Self(n)
    }
}

fn strip_as(s: &str) -> &str {
    s.strip_prefix("AS")
        .or_else(|| s.strip_prefix("as"))
        .or_else(|| s.strip_prefix("As"))
        .or_else(|| s.strip_prefix("aS"))
        .unwrap_or(s)
}

impl FromStr for Asn16 {
    type Err = ParseAsnError;

    fn from_str(s: &str) -> Result<Self, Self::Err> {
        u16::from_str(strip_as(s)).map_err(|_| ParseAsnError)
            .map(Asn16::from_u16)
    
    // more strict version:
    /*
        s.strip_prefix("AS").ok_or_else(|| "missing AS".into())
            .and_then(|e| u16::from_str(e)
                      .map_err(|_e| "u16 parsing failed".into())
                     )
            .map(Asn16::from_u16)
    */
    }
}




//------------ SmallAsnSet --------------------------------------------------

/// A relatively small set of ASNs.
///
/// This type is only efficient if the amount of ASNs in it is relatively
/// small as it is represented internally by an ordered vec of ASNs to avoid
/// memory overhead.
#[derive(Clone, Debug, Default, Eq, Hash, Ord, PartialEq, PartialOrd)]
#[cfg_attr(feature = "arbitrary", derive(arbitrary::Arbitrary))]
pub struct SmallAsnSet(Vec<Asn>);

impl SmallAsnSet {
    pub fn iter(&self) -> SmallSetIter {
        self.0.iter().cloned()
    }

    pub fn len(&self) -> usize {
        self.0.len()
    }

    pub fn is_empty(&self) -> bool {
        self.0.is_empty()
    }

    pub fn difference<'a>(
        &'a self, other: &'a Self
    ) -> SmallSetDifference<'a> {
        SmallSetDifference {
            left: self.iter().peekable(),
            right: other.iter().peekable(),
        }
    }

    pub fn symmetric_difference<'a>(
        &'a self, other: &'a Self
    ) -> SmallSetSymmetricDifference<'a> {
        SmallSetSymmetricDifference {
            left: self.iter().peekable(),
            right: other.iter().peekable(),
        }
    }

    pub fn intersection<'a>(
        &'a self, other: &'a Self
    ) -> SmallSetIntersection<'a> {
        SmallSetIntersection {
            left: self.iter().peekable(),
            right: other.iter().peekable(),
        }
    }

    pub fn union<'a>(&'a self, other: &'a Self) -> SmallSetUnion<'a> {
        SmallSetUnion {
            left: self.iter().peekable(),
            right: other.iter().peekable(),
        }
    }

    pub fn contains(&self, asn: Asn) -> bool {
        self.0.binary_search(&asn).is_ok()
    }

    // Missing: is_disjoint, is_subset, is_superset, insert, remove,
}


impl iter::FromIterator<Asn> for SmallAsnSet {
    fn from_iter<T: IntoIterator<Item = Asn>>(iter: T) -> Self {
        let mut res = Self(iter.into_iter().collect());
        res.0.sort();
        res
    }
}

impl<'a> IntoIterator for &'a SmallAsnSet {
    type Item = Asn;
    type IntoIter = SmallSetIter<'a>;

    fn into_iter(self) -> Self::IntoIter {
        self.0.iter().cloned()
    }
}


//------------ SmallSetIter --------------------------------------------------

pub type SmallSetIter<'a> = iter::Cloned<slice::Iter<'a, Asn>>;


//------------ SmallSetDifference --------------------------------------------

pub struct SmallSetDifference<'a> {
    left: Peekable<SmallSetIter<'a>>,
    right: Peekable<SmallSetIter<'a>>,
}

impl<'a> Iterator for SmallSetDifference<'a> {
    type Item = Asn;

    fn next(&mut self) -> Option<Self::Item> {
        loop {
            match (self.left.peek(), self.right.peek()) {
                (None, _) => return None,
                (Some(_), None) => return self.left.next(),
                (Some(left), Some(right)) => {
                    match left.cmp(right) {
                        Ordering::Less => return self.left.next(),
                        Ordering::Equal => {
                            let _ = self.left.next();
                            let _ = self.right.next();
                        }
                        Ordering::Greater => {
                            let _ = self.right.next();
                        }
                    }
                }
            }
        }
    }
}


//------------ SmallSetSymmetricDifference -----------------------------------

pub struct SmallSetSymmetricDifference<'a> {
    left: Peekable<SmallSetIter<'a>>,
    right: Peekable<SmallSetIter<'a>>,
}

impl<'a> Iterator for SmallSetSymmetricDifference<'a> {
    type Item = Asn;

    fn next(&mut self) -> Option<Self::Item> {
        loop {
            match (self.left.peek(),self. right.peek()) {
                (None, None) => return None,
                (Some(_), None) => return self.left.next(),
                (None, Some(_)) => return self.right.next(),
                (Some(left), Some(right)) => {
                    match left.cmp(right) {
                        Ordering::Equal => {
                            let _ = self.left.next();
                            let _ = self.right.next();
                        }
                        Ordering::Less => return self.left.next(),
                        Ordering::Greater => return self.right.next(),
                    }
                }
            }
        }
    }
}


//------------ SmallSetIntersection ------------------------------------------

pub struct SmallSetIntersection<'a> {
    left: Peekable<SmallSetIter<'a>>,
    right: Peekable<SmallSetIter<'a>>,
}

impl<'a> Iterator for SmallSetIntersection<'a> {
    type Item = Asn;

    fn next(&mut self) -> Option<Self::Item> {
        loop {
            match (self.left.peek(),self. right.peek()) {
                (None, _) | (_, None) => return None,
                (Some(left), Some(right)) => {
                    match left.cmp(right) {
                        Ordering::Equal => {
                            let _ = self.left.next();
                            return self.right.next()
                        }
                        Ordering::Less => {
                            let _ = self.left.next();
                        }
                        Ordering::Greater => {
                            let _ = self.right.next();
                        }
                    }
                }
            }
        }
    }
}


//------------ SmallSetUnion -------------------------------------------------

pub struct SmallSetUnion<'a> {
    left: Peekable<SmallSetIter<'a>>,
    right: Peekable<SmallSetIter<'a>>,
}

impl<'a> Iterator for SmallSetUnion<'a> {
    type Item = Asn;

    fn next(&mut self) -> Option<Self::Item> {
        match (self.left.peek(),self. right.peek()) {
            (None, None) => None,
            (Some(_), None) => self.left.next(),
            (None, Some(_)) => self.right.next(),
            (Some(left), Some(right)) => {
                match left.cmp(right) {
                    Ordering::Less => self.left.next(),
                    Ordering::Equal => {
                        let _ = self.left.next();
                        self.right.next()
                    }
                    Ordering::Greater => {
                        self.right.next()
                    }
                }
            }
        }
    }
}


//============ Error Types ===================================================

//------------ ParseAsnError ------------------------------------------------

#[derive(Clone, Copy, Debug, Eq, PartialEq)]
pub struct ParseAsnError;

impl fmt::Display for ParseAsnError {
    fn fmt(&self, f: &mut fmt::Formatter) -> fmt::Result {
        f.write_str("invalid AS number")
    }
}

impl error::Error for ParseAsnError {}

//------------ LargeAsnError ------------------------------------------------

#[derive(Clone, Copy, Debug, Eq, PartialEq)]
pub struct LargeAsnError;

impl fmt::Display for LargeAsnError {
    fn fmt(&self, f: &mut fmt::Formatter) -> fmt::Result {
        f.write_str("ASN too large")
    }
}

<<<<<<< HEAD
impl error::Error for ParseAsnError {}

//------------ LargeAsnError ------------------------------------------------

#[derive(Clone, Copy, Debug, Eq, PartialEq)]
pub struct LargeAsnError;

impl fmt::Display for LargeAsnError {
    fn fmt(&self, f: &mut fmt::Formatter) -> fmt::Result {
        f.write_str("ASN too large")
    }
}

=======
>>>>>>> db54c7e0
impl error::Error for LargeAsnError {}

//------------ LongSegmentError ----------------------------------------------

#[derive(Clone, Copy, Debug)]
pub struct LongSegmentError;

impl fmt::Display for LongSegmentError {
    fn fmt(&self, f: &mut fmt::Formatter) -> fmt::Result {
        f.write_str("path segment too long")
    }
}

impl error::Error for LongSegmentError { }


//------------ InvalidSegmentTypeError ---------------------------------------

#[derive(Clone, Copy, Debug)]
pub struct InvalidSegmentTypeError;

impl fmt::Display for InvalidSegmentTypeError {
    fn fmt(&self, f: &mut fmt::Formatter) -> fmt::Result {
        f.write_str("invalid segment type")
    }
}

impl error::Error for InvalidSegmentTypeError { }


//============ Tests =========================================================

#[cfg(all(test, feature = "serde"))]
mod test_serde {
    use super::*;
    use serde_test::{Token, assert_de_tokens, assert_tokens};
    
    #[test]
    fn asn() {
        #[derive(Debug, PartialEq, serde::Deserialize, serde::Serialize)]
        struct AsnTest(
            Asn,

            #[serde(
                deserialize_with = "Asn::deserialize_from_u32",
                serialize_with = "Asn::serialize_as_u32",
            )]
            Asn,

            #[serde(
                deserialize_with = "Asn::deserialize_from_str",
                serialize_with = "Asn::serialize_as_str",
            )]
            Asn,
        );

        assert_tokens(
            &AsnTest ( Asn(0), Asn(0), Asn(0) ),
            &[
                Token::TupleStruct { name: "AsnTest", len: 3 },
                Token::NewtypeStruct { name: "Asn" }, Token::U32(0),
                Token::U32(0),
                Token::Str("AS0"),
                Token::TupleStructEnd,
            ]
        );
    }

    #[test]
    fn asn_any() {
        #[derive(Debug, PartialEq, serde::Deserialize, serde::Serialize)]
        struct AsnTest(
            #[serde(deserialize_with = "Asn::deserialize_from_any")]
            Asn,
            #[serde(deserialize_with = "Asn::deserialize_from_any")]
            Asn,
            #[serde(deserialize_with = "Asn::deserialize_from_any")]
            Asn,
            #[serde(deserialize_with = "Asn::deserialize_from_any")]
            Asn,
            #[serde(deserialize_with = "Asn::deserialize_from_any")]
            Asn,
            #[serde(deserialize_with = "Asn::deserialize_from_any")]
            Asn,
        );

        assert_de_tokens(
            &AsnTest(Asn(0), Asn(0), Asn(0), Asn(0), Asn(0), Asn(0)),
            &[
                Token::TupleStruct { name: "AsnTest", len: 5 },
                Token::U32(0),
                Token::U64(0),
                Token::I64(0),
                Token::Str("0"),
                Token::Str("AS0"),
                Token::Str("As0"),
                Token::TupleStructEnd,
            ]
        );
    }
}

#[cfg(test)]
mod tests {
    use super::*;
    use std::collections::HashSet;

    #[test]
    fn asn() {
        assert_eq!(Asn::from_u32(1234), Asn(1234));
        assert_eq!(Asn(1234).into_u32(), 1234);

        assert_eq!(Asn::from(1234_u32), Asn(1234));
        assert_eq!(u32::from(Asn(1234)), 1234_u32);

        assert_eq!(format!("{}", Asn(1234)).as_str(), "AS1234");

        assert_eq!("0".parse::<Asn>(), Ok(Asn(0)));
        assert_eq!("AS1234".parse::<Asn>(), Ok(Asn(1234)));
        assert_eq!("as1234".parse::<Asn>(), Ok(Asn(1234)));
        assert_eq!("As1234".parse::<Asn>(), Ok(Asn(1234)));
        assert_eq!("aS1234".parse::<Asn>(), Ok(Asn(1234)));
        assert_eq!("1234".parse::<Asn>(), Ok(Asn(1234)));

        assert_eq!("".parse::<Asn>(), Err(ParseAsnError));
        assert_eq!("-1234".parse::<Asn>(), Err(ParseAsnError));
        assert_eq!("4294967296".parse::<Asn>(), Err(ParseAsnError));
    }

    //--- SmallAsnSet

    // Checks that our set operation does the same as the same on
    // HashSet<Asn>.
    macro_rules! check_set_fn {
        ( $fn:ident, $left:expr, $right:expr $(,)? ) => {{
            let left = Vec::from_iter($left.into_iter().map(Asn::from_u32));
            let right = Vec::from_iter($right.into_iter().map(Asn::from_u32));

            let set_fn = {
                let left = SmallAsnSet::from_iter(
                    left.clone().into_iter()
                );
                let right = SmallAsnSet::from_iter(
                    right.clone().into_iter()
                );
                left.$fn(&right).collect::<HashSet<Asn>>()
            };
            let hash_fn: HashSet<Asn> = {
                let left: HashSet<Asn> = HashSet::from_iter(
                    left.clone().into_iter()
                );
                let right: HashSet<Asn> = HashSet::from_iter(
                    right.clone().into_iter()
                );
                left.$fn(&right).cloned().collect()
            };
            assert_eq!(set_fn, hash_fn);
        }}
    }

    macro_rules! check_all_set_fns {
        ( $left:expr, $right:expr $(,)? ) => {{
            check_set_fn!(difference, $left, $right);
            check_set_fn!(symmetric_difference, $left, $right);
            check_set_fn!(intersection, $left, $right);
            check_set_fn!(union, $left, $right);
        }}
    }

    #[test]
    fn small_set_operations() {
        check_all_set_fns!([0, 1, 2, 3], [0, 1, 2, 3]);
        check_all_set_fns!([0, 1, 2], [0, 1, 2, 3]);
        check_all_set_fns!([0, 1, 2, 3], [0, 1, 2]);
        check_all_set_fns!([0, 1, 2, 3], [0, 1, 2]);
        check_all_set_fns!([], []);
        check_all_set_fns!([1, 2, 3], []);
        check_all_set_fns!([], [1, 2, 3]);
    }
}<|MERGE_RESOLUTION|>--- conflicted
+++ resolved
@@ -622,22 +622,6 @@
     }
 }
 
-<<<<<<< HEAD
-impl error::Error for ParseAsnError {}
-
-//------------ LargeAsnError ------------------------------------------------
-
-#[derive(Clone, Copy, Debug, Eq, PartialEq)]
-pub struct LargeAsnError;
-
-impl fmt::Display for LargeAsnError {
-    fn fmt(&self, f: &mut fmt::Formatter) -> fmt::Result {
-        f.write_str("ASN too large")
-    }
-}
-
-=======
->>>>>>> db54c7e0
 impl error::Error for LargeAsnError {}
 
 //------------ LongSegmentError ----------------------------------------------

//! Types for Autonomous Systems Numbers (ASN) and ASN collections

<<<<<<< HEAD
use std::str::FromStr;
use std::convert::TryInto;
use std::{error, fmt, ops};
=======
use std::{error, fmt, iter, ops, slice};
use std::cmp::Ordering;
use std::convert::{TryFrom, TryInto};
use std::str::FromStr;
use std::iter::Peekable;
>>>>>>> 9d539506

use octseq::builder::OctetsBuilder;

#[cfg(feature = "bcder")]
use bcder::decode::{self, DecodeError, Source};


//------------ Asn -----------------------------------------------------------

/// An AS number (ASN).
#[derive(Clone, Copy, Debug, Eq, Hash, Ord, PartialEq, PartialOrd)]
#[cfg_attr(feature = "serde", derive(serde::Deserialize, serde::Serialize))]
pub struct Asn(u32);

impl Asn {
    pub const MIN: Asn = Asn(std::u32::MIN);
    pub const MAX: Asn = Asn(std::u32::MAX);

    /// Creates an AS number from a `u32`.
    pub fn from_u32(value: u32) -> Self {
        Asn(value)
    }

    /// Converts an AS number into a `u32`.
    pub fn into_u32(self) -> u32 {
        self.0
    }

    pub fn try_into_u16(self) -> Result<u16, LargeAsnError> {
        self.0.try_into().map_err(|_| LargeAsnError)
    }

    /// Converts an AS number into a network-order byte array.
    pub fn to_raw(self) -> [u8; 4] {
        self.0.to_be_bytes()
    }

    pub fn compose<Target: OctetsBuilder>(
        self, target: &mut Target
    ) -> Result<(), Target::AppendError> {
        target.append_slice(&self.to_raw())
    }

    // XXX or do we want this?
    // possibly returning LargeAsnError in addition to AppendError?
    //pub fn compose_16<Target: OctetsBuilder>(
    //    self, target: &mut Target
    //) -> Result<(), Target::AppendError> {
    //    todo!()
    //}
}

#[cfg(feature = "bcder")]
impl Asn {
    /// Takes an AS number from the beginning of an encoded value.
    pub fn take_from<S: Source>(
        cons: &mut decode::Constructed<S>
    ) -> Result<Self, DecodeError<S::Error>> {
        cons.take_u32().map(Asn)
    }

    /// Skips over an AS number at the beginning of an encoded value.
    pub fn skip_in<S: Source>(
        cons: &mut decode::Constructed<S>
    ) -> Result<(), DecodeError<S::Error>> {
        cons.take_u32().map(|_| ())
    }

    /// Parses the content of an AS number value.
    pub fn parse_content<S: Source>(
        content: &mut decode::Content<S>,
    ) -> Result<Self, DecodeError<S::Error>> {
        content.to_u32().map(Asn)
    }

    /// Skips the content of an AS number value.
    pub fn skip_content<S: Source>(
        content: &mut decode::Content<S>
    ) -> Result<(), DecodeError<S::Error>> {
        content.to_u32().map(|_| ())
    }

    pub fn encode(self) -> impl bcder::encode::Values {
        bcder::encode::PrimitiveContent::encode(self.0)
    }
}

//--- From

impl From<u32> for Asn {
    fn from(id: u32) -> Self {
        Asn(id)
    }
}

impl From<Asn> for u32 {
    fn from(id: Asn) -> Self {
        id.0
    }
}

//--- FromStr

impl FromStr for Asn {
    type Err = ParseAsnError;

    fn from_str(s: &str) -> Result<Self, Self::Err> {
        let s = if s.len() > 2 && s[..2].eq_ignore_ascii_case("as") {
            &s[2..]
        } else {
            s
        };

        u32::from_str(s).map(Asn).map_err(|_| ParseAsnError)
    }
}


//--- Serialize and Deserialize

/// # Serialization
///
/// With the `"serde"` feature enabled, `Asn` implements the `Serialize` and
/// `Deserialize` traits via _serde-derive_ as a newtype wrapping a `u32`.
///
/// However, ASNs are often serialized as a string prefix with `AS`. In order
/// to allow this, a number of methods are provided that can be used with
/// Serde’s field attributes to choose how to serialize an ASN as part of a
/// struct.
#[cfg(feature = "serde")]
impl Asn {
    /// Serializes an AS number as a simple `u32`.
    ///
    /// Normally, you wouldn’t need to use this method, as the default
    /// implementation serializes the ASN as a newtype struct with a `u32`
    /// inside which most serialization formats will turn into a sole `u32`.
    /// However, in case your format doesn’t, you can use this method.
    pub fn serialize_as_u32<S: serde::Serializer>(
        &self, serializer: S
    ) -> Result<S::Ok, S::Error> {
        serializer.serialize_u32(self.0)
    }

    /// Serializes an AS number as a string without prefix.
    pub fn serialize_as_bare_str<S: serde::Serializer>(
        &self, serializer: S
    ) -> Result<S::Ok, S::Error> {
        serializer.collect_str(&format_args!("{}", self.0))
    }

    /// Seriaizes an AS number as a string with a `AS` prefix.
    pub fn serialize_as_str<S: serde::Serializer>(
        &self, serializer: S
    ) -> Result<S::Ok, S::Error> {
        serializer.collect_str(&format_args!("AS{}", self.0))
    }

    /// Deserializes an AS number from a simple `u32`.
    ///
    /// Normally, you wouldn’t need to use this method, as the default
    /// implementation deserializes the ASN from a newtype struct with a
    /// `u32` inside for which most serialization formats will use a sole
    /// `u32`. However, in case your format doesn’t, you can use this method.
    pub fn deserialize_from_u32<'de, D: serde::Deserializer<'de>>(
        deserializer: D
    ) -> Result<Self, D::Error> {
        <u32 as serde::Deserialize>::deserialize(deserializer).map(Into::into)
    }

    /// Deserializes an AS number from a string.
    ///
    /// The string may or may not have a case-insensitive `"AS"` prefix.
    pub fn deserialize_from_str<'de, D: serde::de::Deserializer<'de>>(
        deserializer: D
    ) -> Result<Self, D::Error> {
        struct Visitor;

        impl<'de> serde::de::Visitor<'de> for Visitor {
            type Value = Asn;

            fn expecting(
                &self, formatter: &mut fmt::Formatter
            ) -> fmt::Result {
                write!(formatter, "an AS number")
            }

            fn visit_str<E: serde::de::Error>(
                self, v: &str
            ) -> Result<Self::Value, E> {
                Asn::from_str(v).map_err(E::custom)
            }
        }
        deserializer.deserialize_str(Visitor)
    }

    /// Deserializes an AS number as either a string or `u32`.
    ///
    /// This function can only be used with self-describing serialization
    /// formats as it uses `Deserializer::deserialize_any`. It accepts an
    /// AS number as any kind of integer as well as a string with or without
    /// a case-insensitive `"AS"` prefix.
    pub fn deserialize_from_any<'de, D: serde::de::Deserializer<'de>>(
        deserializer: D
    ) -> Result<Self, D::Error> {
        struct Visitor;

        impl<'de> serde::de::Visitor<'de> for Visitor {
            type Value = Asn;

            fn expecting(
                &self, formatter: &mut fmt::Formatter
            ) -> fmt::Result {
                write!(formatter, "an AS number")
            }

            fn visit_u8<E: serde::de::Error>(
                self, v: u8
            ) -> Result<Self::Value, E> {
                Ok(Asn(v.into()))
            }

            fn visit_u16<E: serde::de::Error>(
                self, v: u16
            ) -> Result<Self::Value, E> {
                Ok(Asn(v.into()))
            }

            fn visit_u32<E: serde::de::Error>(
                self, v: u32
            ) -> Result<Self::Value, E> {
                Ok(Asn(v))
            }

            fn visit_u64<E: serde::de::Error>(
                self, v: u64
            ) -> Result<Self::Value, E> {
                Ok(Asn(v.try_into().map_err(E::custom)?))
            }

            fn visit_i8<E: serde::de::Error>(
                self, v: i8
            ) -> Result<Self::Value, E> {
                Ok(Asn(v.try_into().map_err(E::custom)?))
            }

            fn visit_i16<E: serde::de::Error>(
                self, v: i16
            ) -> Result<Self::Value, E> {
                Ok(Asn(v.try_into().map_err(E::custom)?))
            }

            fn visit_i32<E: serde::de::Error>(
                self, v: i32
            ) -> Result<Self::Value, E> {
                Ok(Asn(v.try_into().map_err(E::custom)?))
            }

            fn visit_i64<E: serde::de::Error>(
                self, v: i64
            ) -> Result<Self::Value, E> {
                Ok(Asn(v.try_into().map_err(E::custom)?))
            }

            fn visit_str<E: serde::de::Error>(
                self, v: &str
            ) -> Result<Self::Value, E> {
                Asn::from_str(v).map_err(E::custom)
            }
        }
        deserializer.deserialize_any(Visitor)
    }
}

//--- Add

impl ops::Add<u32> for Asn {
    type Output = Self;

    fn add(self, rhs: u32) -> Self {
        Asn(self.0.checked_add(rhs).unwrap())
    }
}

//--- Display

impl fmt::Display for Asn {
    fn fmt(&self, f: &mut fmt::Formatter) -> fmt::Result {
        write!(f, "AS{}", self.0)
    }
}


<<<<<<< HEAD
//============ Error Types ===================================================
=======
//------------ SmallAsnSet --------------------------------------------------

/// A relatively small set of ASNs.
///
/// This type is only efficient if the amount of ASNs in it is relatively
/// small as it is represented internally by an ordered vec of ASNs to avoid
/// memory overhead.
#[derive(Clone, Debug, Default, Eq, Hash, Ord, PartialEq, PartialOrd)]
pub struct SmallAsnSet(Vec<Asn>);

impl SmallAsnSet {
    pub fn iter(&self) -> SmallSetIter {
        self.0.iter().cloned()
    }

    pub fn len(&self) -> usize {
        self.0.len()
    }

    pub fn is_empty(&self) -> bool {
        self.0.is_empty()
    }

    pub fn difference<'a>(
        &'a self, other: &'a Self
    ) -> SmallSetDifference<'a> {
        SmallSetDifference {
            left: self.iter().peekable(),
            right: other.iter().peekable(),
        }
    }

    pub fn symmetric_difference<'a>(
        &'a self, other: &'a Self
    ) -> SmallSetSymmetricDifference<'a> {
        SmallSetSymmetricDifference {
            left: self.iter().peekable(),
            right: other.iter().peekable(),
        }
    }

    pub fn intersection<'a>(
        &'a self, other: &'a Self
    ) -> SmallSetIntersection<'a> {
        SmallSetIntersection {
            left: self.iter().peekable(),
            right: other.iter().peekable(),
        }
    }

    pub fn union<'a>(&'a self, other: &'a Self) -> SmallSetUnion<'a> {
        SmallSetUnion {
            left: self.iter().peekable(),
            right: other.iter().peekable(),
        }
    }

    pub fn contains(&self, asn: Asn) -> bool {
        self.0.binary_search(&asn).is_ok()
    }

    // Missing: is_disjoint, is_subset, is_superset, insert, remove,
}


impl iter::FromIterator<Asn> for SmallAsnSet {
    fn from_iter<T: IntoIterator<Item = Asn>>(iter: T) -> Self {
        let mut res = Self(iter.into_iter().collect());
        res.0.sort();
        res
    }
}

impl<'a> IntoIterator for &'a SmallAsnSet {
    type Item = Asn;
    type IntoIter = SmallSetIter<'a>;

    fn into_iter(self) -> Self::IntoIter {
        self.0.iter().cloned()
    }
}


//------------ SmallSetIter --------------------------------------------------

pub type SmallSetIter<'a> = iter::Cloned<slice::Iter<'a, Asn>>;


//------------ SmallSetDifference --------------------------------------------

pub struct SmallSetDifference<'a> {
    left: Peekable<SmallSetIter<'a>>,
    right: Peekable<SmallSetIter<'a>>,
}

impl<'a> Iterator for SmallSetDifference<'a> {
    type Item = Asn;

    fn next(&mut self) -> Option<Self::Item> {
        loop {
            match (self.left.peek(), self.right.peek()) {
                (None, _) => return None,
                (Some(_), None) => return self.left.next(),
                (Some(left), Some(right)) => {
                    match left.cmp(right) {
                        Ordering::Less => return self.left.next(),
                        Ordering::Equal => {
                            let _ = self.left.next();
                            let _ = self.right.next();
                        }
                        Ordering::Greater => {
                            let _ = self.right.next();
                        }
                    }
                }
            }
        }
    }
}


//------------ SmallSetSymmetricDifference -----------------------------------

pub struct SmallSetSymmetricDifference<'a> {
    left: Peekable<SmallSetIter<'a>>,
    right: Peekable<SmallSetIter<'a>>,
}

impl<'a> Iterator for SmallSetSymmetricDifference<'a> {
    type Item = Asn;

    fn next(&mut self) -> Option<Self::Item> {
        loop {
            match (self.left.peek(),self. right.peek()) {
                (None, None) => return None,
                (Some(_), None) => return self.left.next(),
                (None, Some(_)) => return self.right.next(),
                (Some(left), Some(right)) => {
                    match left.cmp(right) {
                        Ordering::Equal => {
                            let _ = self.left.next();
                            let _ = self.right.next();
                        }
                        Ordering::Less => return self.left.next(),
                        Ordering::Greater => return self.right.next(),
                    }
                }
            }
        }
    }
}


//------------ SmallSetIntersection ------------------------------------------

pub struct SmallSetIntersection<'a> {
    left: Peekable<SmallSetIter<'a>>,
    right: Peekable<SmallSetIter<'a>>,
}

impl<'a> Iterator for SmallSetIntersection<'a> {
    type Item = Asn;

    fn next(&mut self) -> Option<Self::Item> {
        loop {
            match (self.left.peek(),self. right.peek()) {
                (None, _) | (_, None) => return None,
                (Some(left), Some(right)) => {
                    match left.cmp(right) {
                        Ordering::Equal => {
                            let _ = self.left.next();
                            return self.right.next()
                        }
                        Ordering::Less => {
                            let _ = self.left.next();
                        }
                        Ordering::Greater => {
                            let _ = self.right.next();
                        }
                    }
                }
            }
        }
    }
}


//------------ SmallSetUnion -------------------------------------------------

pub struct SmallSetUnion<'a> {
    left: Peekable<SmallSetIter<'a>>,
    right: Peekable<SmallSetIter<'a>>,
}

impl<'a> Iterator for SmallSetUnion<'a> {
    type Item = Asn;

    fn next(&mut self) -> Option<Self::Item> {
        match (self.left.peek(),self. right.peek()) {
            (None, None) => None,
            (Some(_), None) => self.left.next(),
            (None, Some(_)) => self.right.next(),
            (Some(left), Some(right)) => {
                match left.cmp(right) {
                    Ordering::Less => self.left.next(),
                    Ordering::Equal => {
                        let _ = self.left.next();
                        self.right.next()
                    }
                    Ordering::Greater => {
                        self.right.next()
                    }
                }
            }
        }
    }
}


//============ AS PATH =======================================================
//
// This is being moved to its own module in `bgp` can can be removed here.


//------------ PathSegment ---------------------------------------------------

/// A segment of an AS path.
#[derive(Debug, Clone, Copy)]
pub struct PathSegment<'a> {
    /// The type of the path segment.
    stype: SegmentType,

    /// The elements of the path segment.
    elements: &'a [Asn],
}

impl<'a> PathSegment<'a> {
    /// Creates a path segment from a type and a slice of elements.
    fn new(stype: SegmentType, elements: &'a [Asn]) -> Self {
        PathSegment { stype, elements }
    }

    /// Returns the type of the segment.
    pub fn segment_type(self) -> SegmentType {
        self.stype
    }

    /// Returns a slice with the elements of the segment.
    pub fn elements(self) -> &'a [Asn] {
        self.elements
    }
}


//--- Display

impl fmt::Display for PathSegment<'_> {
    fn fmt(&self, f: &mut fmt::Formatter<'_>) -> fmt::Result {
        write!(f, "{}(", self.stype)?;
        if let Some((first, tail)) = self.elements.split_first() {
            write!(f, "{}", first)?;
            for elem in tail {
                write!(f, ", {}", elem)?;
            }
        }
        write!(f, ")")
    }
}

>>>>>>> 9d539506

//------------ ParseAsnError ------------------------------------------------

#[derive(Clone, Copy, Debug, Eq, PartialEq)]
pub struct ParseAsnError;

impl fmt::Display for ParseAsnError {
    fn fmt(&self, f: &mut fmt::Formatter) -> fmt::Result {
        f.write_str("invalid AS number")
    }
}

impl error::Error for ParseAsnError {}

//------------ LargeAsnError ------------------------------------------------

#[derive(Clone, Copy, Debug, Eq, PartialEq)]
pub struct LargeAsnError;

impl fmt::Display for LargeAsnError {
    fn fmt(&self, f: &mut fmt::Formatter) -> fmt::Result {
        f.write_str("ASN too large")
    }
}

impl error::Error for LargeAsnError {}

//------------ LongSegmentError ----------------------------------------------

#[derive(Clone, Copy, Debug)]
pub struct LongSegmentError;

impl fmt::Display for LongSegmentError {
    fn fmt(&self, f: &mut fmt::Formatter) -> fmt::Result {
        f.write_str("path segment too long")
    }
}

impl error::Error for LongSegmentError { }


//------------ InvalidSegmentTypeError ---------------------------------------

#[derive(Clone, Copy, Debug)]
pub struct InvalidSegmentTypeError;

impl fmt::Display for InvalidSegmentTypeError {
    fn fmt(&self, f: &mut fmt::Formatter) -> fmt::Result {
        f.write_str("invalid segment type")
    }
}

impl error::Error for InvalidSegmentTypeError { }


//============ Tests =========================================================

#[cfg(all(test, feature = "serde"))]
mod test_serde {
    use super::*;
    use serde_test::{Token, assert_de_tokens, assert_tokens};
    
    #[test]
    fn asn() {
        #[derive(Debug, PartialEq, serde::Deserialize, serde::Serialize)]
        struct AsnTest(
            Asn,

            #[serde(
                deserialize_with = "Asn::deserialize_from_u32",
                serialize_with = "Asn::serialize_as_u32",
            )]
            Asn,

            #[serde(
                deserialize_with = "Asn::deserialize_from_str",
                serialize_with = "Asn::serialize_as_str",
            )]
            Asn,
        );

        assert_tokens(
            &AsnTest ( Asn(0), Asn(0), Asn(0) ),
            &[
                Token::TupleStruct { name: "AsnTest", len: 3 },
                Token::NewtypeStruct { name: "Asn" }, Token::U32(0),
                Token::U32(0),
                Token::Str("AS0"),
                Token::TupleStructEnd,
            ]
        );
    }

    #[test]
    fn asn_any() {
        #[derive(Debug, PartialEq, serde::Deserialize, serde::Serialize)]
        struct AsnTest(
            #[serde(deserialize_with = "Asn::deserialize_from_any")]
            Asn,
            #[serde(deserialize_with = "Asn::deserialize_from_any")]
            Asn,
            #[serde(deserialize_with = "Asn::deserialize_from_any")]
            Asn,
            #[serde(deserialize_with = "Asn::deserialize_from_any")]
            Asn,
            #[serde(deserialize_with = "Asn::deserialize_from_any")]
            Asn,
            #[serde(deserialize_with = "Asn::deserialize_from_any")]
            Asn,
        );

        assert_de_tokens(
            &AsnTest(Asn(0), Asn(0), Asn(0), Asn(0), Asn(0), Asn(0)),
            &[
                Token::TupleStruct { name: "AsnTest", len: 5 },
                Token::U32(0),
                Token::U64(0),
                Token::I64(0),
                Token::Str("0"),
                Token::Str("AS0"),
                Token::Str("As0"),
                Token::TupleStructEnd,
            ]
        );
    }
}

#[cfg(test)]
mod tests {
    use super::*;
    use std::collections::HashSet;

    #[test]
    fn asn() {
        assert_eq!(Asn::from_u32(1234), Asn(1234));
        assert_eq!(Asn(1234).into_u32(), 1234);

        assert_eq!(Asn::from(1234_u32), Asn(1234));
        assert_eq!(u32::from(Asn(1234)), 1234_u32);

        assert_eq!(format!("{}", Asn(1234)).as_str(), "AS1234");

        assert_eq!("0".parse::<Asn>(), Ok(Asn(0)));
        assert_eq!("AS1234".parse::<Asn>(), Ok(Asn(1234)));
        assert_eq!("as1234".parse::<Asn>(), Ok(Asn(1234)));
        assert_eq!("As1234".parse::<Asn>(), Ok(Asn(1234)));
        assert_eq!("aS1234".parse::<Asn>(), Ok(Asn(1234)));
        assert_eq!("1234".parse::<Asn>(), Ok(Asn(1234)));

        assert_eq!("".parse::<Asn>(), Err(ParseAsnError));
        assert_eq!("-1234".parse::<Asn>(), Err(ParseAsnError));
        assert_eq!("4294967296".parse::<Asn>(), Err(ParseAsnError));
    }

<<<<<<< HEAD
=======

    //--- SmallAsnSet

    // Checks that our set operation does the same as the same on
    // HashSet<Asn>.
    macro_rules! check_set_fn {
        ( $fn:ident, $left:expr, $right:expr $(,)? ) => {{
            let left = Vec::from_iter($left.into_iter().map(Asn::from_u32));
            let right = Vec::from_iter($right.into_iter().map(Asn::from_u32));

            let set_fn = {
                let left = SmallAsnSet::from_iter(
                    left.clone().into_iter()
                );
                let right = SmallAsnSet::from_iter(
                    right.clone().into_iter()
                );
                left.$fn(&right).collect::<HashSet<Asn>>()
            };
            let hash_fn: HashSet<Asn> = {
                let left: HashSet<Asn> = HashSet::from_iter(
                    left.clone().into_iter()
                );
                let right: HashSet<Asn> = HashSet::from_iter(
                    right.clone().into_iter()
                );
                left.$fn(&right).cloned().collect()
            };
            assert_eq!(set_fn, hash_fn);
        }}
    }

    macro_rules! check_all_set_fns {
        ( $left:expr, $right:expr $(,)? ) => {{
            check_set_fn!(difference, $left, $right);
            check_set_fn!(symmetric_difference, $left, $right);
            check_set_fn!(intersection, $left, $right);
            check_set_fn!(union, $left, $right);
        }}
    }

    #[test]
    fn small_set_operations() {
        check_all_set_fns!([0, 1, 2, 3], [0, 1, 2, 3]);
        check_all_set_fns!([0, 1, 2], [0, 1, 2, 3]);
        check_all_set_fns!([0, 1, 2, 3], [0, 1, 2]);
        check_all_set_fns!([0, 1, 2, 3], [0, 1, 2]);
        check_all_set_fns!([], []);
        check_all_set_fns!([1, 2, 3], []);
        check_all_set_fns!([], [1, 2, 3]);
    }

    #[test]
    fn path_segment() {
        assert!(SegmentType::try_from(1_u8).is_ok());
        assert_eq!(
            SegmentType::try_from(1_u8).unwrap(),
            SegmentType::Set
        );
        assert_eq!(
            SegmentType::try_from(2_u8).unwrap(),
            SegmentType::Sequence
        );
        assert_eq!(
            SegmentType::try_from(3_u8).unwrap(),
            SegmentType::ConfedSequence
        );
        assert_eq!(
            SegmentType::try_from(4_u8).unwrap(),
            SegmentType::ConfedSet
        );
        for i in 5_u8..=255 {
            assert!(SegmentType::try_from(i).is_err());
        }

        assert_eq!(u8::from(SegmentType::Set), 1);
        assert_eq!(u8::from(SegmentType::Sequence), 2);
        assert_eq!(u8::from(SegmentType::ConfedSequence), 3);
        assert_eq!(u8::from(SegmentType::ConfedSet), 4);

        assert_eq!(
            format!("{}", SegmentType::Set).as_str(),
            "AS_SET"
        );
        assert_eq!(
            format!("{}", SegmentType::Sequence).as_str(),
            "AS_SEQUENCE"
        );
        assert_eq!(
            format!("{}", SegmentType::ConfedSequence).as_str(),
            "AS_CONFED_SEQUENCE"
        );
        assert_eq!(
            format!("{}", SegmentType::ConfedSet).as_str(),
            "AS_CONFED_SET"
        );
    }

    #[test]
    fn sentinel() {
        let mut snt = encode_sentinel(SegmentType::Set, 0);
        for i in 0_u8..=255 {
            assert_eq!(
                decode_sentinel(encode_sentinel(SegmentType::Set, i)),
                (SegmentType::Set, i)
            );
            update_sentinel_len(&mut snt, i);
            assert_eq!(encode_sentinel(SegmentType::Set, i), snt);
        }
    }

    #[test]
    fn as_path_builder() {
        let default_pb = AsPathBuilder::default();
        let mut pb = AsPathBuilder::new();
        assert_eq!(default_pb, pb);
        assert_eq!(pb.segments[0], encode_sentinel(SegmentType::Sequence, 0));
        assert_eq!(pb.segments.len(), 1);
        assert_eq!(pb.curr_start, 0);

        pb.start(SegmentType::ConfedSet);
        assert_eq!(
            pb.segments[0],
            encode_sentinel(SegmentType::ConfedSet, 0)
        );
        assert_eq!(pb.segments.len(), 1);
        assert_eq!(pb.segment_len(), 0);
        assert_eq!(pb.curr_start, 0);

        assert!(pb.push(Asn(1234)).is_ok());
        assert_eq!(pb.segments.len(), 2);
        assert_eq!(pb.segment_len(), 1);
        assert_eq!(pb.curr_start, 0);

        // add another, new segment. start() should close the first one
        pb.start(SegmentType::Sequence);
        assert_eq!(pb.segments[2], encode_sentinel(SegmentType::Sequence, 0));
        assert_eq!(pb.segments.len(), 3);
        assert_eq!(pb.segment_len(), 0);
        assert_eq!(pb.curr_start, 2);

        assert!(pb.push(Asn(2000)).is_ok());
        assert!(pb.push(Asn(3000)).is_ok());

        assert_eq!(pb.segments.len(), 5);
        assert_eq!(pb.segment_len(), 2);
        assert_eq!(pb.curr_start, 2);

        assert!(pb
            .extend_from_slice(&[Asn(4000), Asn(5000), Asn(6000)])
            .is_ok()
        );
        assert_eq!(pb.segments.len(), 8);
        assert_eq!(pb.segment_len(), 5);
        assert_eq!(pb.curr_start, 2);

        let asp: AsPath<Vec<Asn>> = pb.finalize();

        assert_eq!(
            decode_sentinel(asp.segments[0]),
            (SegmentType::ConfedSet, 1)
        );
        assert_eq!(
            decode_sentinel(asp.segments[2]),
            (SegmentType::Sequence, 2 + 3)
        );

        let ps = asp.iter().collect::<Vec<PathSegment<'_>>>();

        assert_eq!(ps.len(), 2);
        assert_eq!(ps[0].segment_type(), SegmentType::ConfedSet);
        assert_eq!(ps[0].elements(), &[Asn(1234)]);
        assert_eq!(ps[1].segment_type(), SegmentType::Sequence);
        assert_eq!(
            ps[1].elements(),
            &[Asn(2000), Asn(3000), Asn(4000), Asn(5000), Asn(6000)]
        );
        assert_eq!(
            format!("{}", ps[1]).as_str(),
            "AS_SEQUENCE(AS2000, AS3000, AS4000, AS5000, AS6000)"
        );

        assert_eq!(
            format!("{}", asp).as_str(),
            "AS_CONFED_SET(AS1234), AS_SEQUENCE(AS2000, AS3000, AS4000, AS5000, AS6000)"
        );

        let mut pb2 = AsPathBuilder::new();
        assert!(pb2.extend_from_slice(&[Asn(1234); 255]).is_ok());
        assert!(pb2.push(Asn(1235)).is_err());
        assert!(pb2.extend_from_slice(&[Asn(1235)]).is_err());

        pb2.start(SegmentType::Set);
        assert!(pb2.extend_from_slice(&[Asn(2345); 255]).is_ok());

        let asp2: AsPath<Vec<Asn>> = pb2.finalize();
        let mut segment_cnt = 0;
        let mut as_cnt = 0;
        for ps in asp2.into_iter() {
            segment_cnt += 1;
            for _asn in ps.elements() {
                as_cnt += 1;
            }
        }
        assert_eq!(segment_cnt, 2);
        assert_eq!(as_cnt, 255 + 255);
    }
>>>>>>> 9d539506
}<|MERGE_RESOLUTION|>--- conflicted
+++ resolved
@@ -1,16 +1,10 @@
 //! Types for Autonomous Systems Numbers (ASN) and ASN collections
 
-<<<<<<< HEAD
-use std::str::FromStr;
-use std::convert::TryInto;
-use std::{error, fmt, ops};
-=======
 use std::{error, fmt, iter, ops, slice};
 use std::cmp::Ordering;
-use std::convert::{TryFrom, TryInto};
+use std::convert::TryInto;
 use std::str::FromStr;
 use std::iter::Peekable;
->>>>>>> 9d539506
 
 use octseq::builder::OctetsBuilder;
 
@@ -303,9 +297,6 @@
 }
 
 
-<<<<<<< HEAD
-//============ Error Types ===================================================
-=======
 //------------ SmallAsnSet --------------------------------------------------
 
 /// A relatively small set of ASNs.
@@ -525,57 +516,7 @@
 }
 
 
-//============ AS PATH =======================================================
-//
-// This is being moved to its own module in `bgp` can can be removed here.
-
-
-//------------ PathSegment ---------------------------------------------------
-
-/// A segment of an AS path.
-#[derive(Debug, Clone, Copy)]
-pub struct PathSegment<'a> {
-    /// The type of the path segment.
-    stype: SegmentType,
-
-    /// The elements of the path segment.
-    elements: &'a [Asn],
-}
-
-impl<'a> PathSegment<'a> {
-    /// Creates a path segment from a type and a slice of elements.
-    fn new(stype: SegmentType, elements: &'a [Asn]) -> Self {
-        PathSegment { stype, elements }
-    }
-
-    /// Returns the type of the segment.
-    pub fn segment_type(self) -> SegmentType {
-        self.stype
-    }
-
-    /// Returns a slice with the elements of the segment.
-    pub fn elements(self) -> &'a [Asn] {
-        self.elements
-    }
-}
-
-
-//--- Display
-
-impl fmt::Display for PathSegment<'_> {
-    fn fmt(&self, f: &mut fmt::Formatter<'_>) -> fmt::Result {
-        write!(f, "{}(", self.stype)?;
-        if let Some((first, tail)) = self.elements.split_first() {
-            write!(f, "{}", first)?;
-            for elem in tail {
-                write!(f, ", {}", elem)?;
-            }
-        }
-        write!(f, ")")
-    }
-}
-
->>>>>>> 9d539506
+//============ Error Types ===================================================
 
 //------------ ParseAsnError ------------------------------------------------
 
@@ -729,9 +670,6 @@
         assert_eq!("-1234".parse::<Asn>(), Err(ParseAsnError));
         assert_eq!("4294967296".parse::<Asn>(), Err(ParseAsnError));
     }
-
-<<<<<<< HEAD
-=======
 
     //--- SmallAsnSet
 
@@ -783,161 +721,4 @@
         check_all_set_fns!([1, 2, 3], []);
         check_all_set_fns!([], [1, 2, 3]);
     }
-
-    #[test]
-    fn path_segment() {
-        assert!(SegmentType::try_from(1_u8).is_ok());
-        assert_eq!(
-            SegmentType::try_from(1_u8).unwrap(),
-            SegmentType::Set
-        );
-        assert_eq!(
-            SegmentType::try_from(2_u8).unwrap(),
-            SegmentType::Sequence
-        );
-        assert_eq!(
-            SegmentType::try_from(3_u8).unwrap(),
-            SegmentType::ConfedSequence
-        );
-        assert_eq!(
-            SegmentType::try_from(4_u8).unwrap(),
-            SegmentType::ConfedSet
-        );
-        for i in 5_u8..=255 {
-            assert!(SegmentType::try_from(i).is_err());
-        }
-
-        assert_eq!(u8::from(SegmentType::Set), 1);
-        assert_eq!(u8::from(SegmentType::Sequence), 2);
-        assert_eq!(u8::from(SegmentType::ConfedSequence), 3);
-        assert_eq!(u8::from(SegmentType::ConfedSet), 4);
-
-        assert_eq!(
-            format!("{}", SegmentType::Set).as_str(),
-            "AS_SET"
-        );
-        assert_eq!(
-            format!("{}", SegmentType::Sequence).as_str(),
-            "AS_SEQUENCE"
-        );
-        assert_eq!(
-            format!("{}", SegmentType::ConfedSequence).as_str(),
-            "AS_CONFED_SEQUENCE"
-        );
-        assert_eq!(
-            format!("{}", SegmentType::ConfedSet).as_str(),
-            "AS_CONFED_SET"
-        );
-    }
-
-    #[test]
-    fn sentinel() {
-        let mut snt = encode_sentinel(SegmentType::Set, 0);
-        for i in 0_u8..=255 {
-            assert_eq!(
-                decode_sentinel(encode_sentinel(SegmentType::Set, i)),
-                (SegmentType::Set, i)
-            );
-            update_sentinel_len(&mut snt, i);
-            assert_eq!(encode_sentinel(SegmentType::Set, i), snt);
-        }
-    }
-
-    #[test]
-    fn as_path_builder() {
-        let default_pb = AsPathBuilder::default();
-        let mut pb = AsPathBuilder::new();
-        assert_eq!(default_pb, pb);
-        assert_eq!(pb.segments[0], encode_sentinel(SegmentType::Sequence, 0));
-        assert_eq!(pb.segments.len(), 1);
-        assert_eq!(pb.curr_start, 0);
-
-        pb.start(SegmentType::ConfedSet);
-        assert_eq!(
-            pb.segments[0],
-            encode_sentinel(SegmentType::ConfedSet, 0)
-        );
-        assert_eq!(pb.segments.len(), 1);
-        assert_eq!(pb.segment_len(), 0);
-        assert_eq!(pb.curr_start, 0);
-
-        assert!(pb.push(Asn(1234)).is_ok());
-        assert_eq!(pb.segments.len(), 2);
-        assert_eq!(pb.segment_len(), 1);
-        assert_eq!(pb.curr_start, 0);
-
-        // add another, new segment. start() should close the first one
-        pb.start(SegmentType::Sequence);
-        assert_eq!(pb.segments[2], encode_sentinel(SegmentType::Sequence, 0));
-        assert_eq!(pb.segments.len(), 3);
-        assert_eq!(pb.segment_len(), 0);
-        assert_eq!(pb.curr_start, 2);
-
-        assert!(pb.push(Asn(2000)).is_ok());
-        assert!(pb.push(Asn(3000)).is_ok());
-
-        assert_eq!(pb.segments.len(), 5);
-        assert_eq!(pb.segment_len(), 2);
-        assert_eq!(pb.curr_start, 2);
-
-        assert!(pb
-            .extend_from_slice(&[Asn(4000), Asn(5000), Asn(6000)])
-            .is_ok()
-        );
-        assert_eq!(pb.segments.len(), 8);
-        assert_eq!(pb.segment_len(), 5);
-        assert_eq!(pb.curr_start, 2);
-
-        let asp: AsPath<Vec<Asn>> = pb.finalize();
-
-        assert_eq!(
-            decode_sentinel(asp.segments[0]),
-            (SegmentType::ConfedSet, 1)
-        );
-        assert_eq!(
-            decode_sentinel(asp.segments[2]),
-            (SegmentType::Sequence, 2 + 3)
-        );
-
-        let ps = asp.iter().collect::<Vec<PathSegment<'_>>>();
-
-        assert_eq!(ps.len(), 2);
-        assert_eq!(ps[0].segment_type(), SegmentType::ConfedSet);
-        assert_eq!(ps[0].elements(), &[Asn(1234)]);
-        assert_eq!(ps[1].segment_type(), SegmentType::Sequence);
-        assert_eq!(
-            ps[1].elements(),
-            &[Asn(2000), Asn(3000), Asn(4000), Asn(5000), Asn(6000)]
-        );
-        assert_eq!(
-            format!("{}", ps[1]).as_str(),
-            "AS_SEQUENCE(AS2000, AS3000, AS4000, AS5000, AS6000)"
-        );
-
-        assert_eq!(
-            format!("{}", asp).as_str(),
-            "AS_CONFED_SET(AS1234), AS_SEQUENCE(AS2000, AS3000, AS4000, AS5000, AS6000)"
-        );
-
-        let mut pb2 = AsPathBuilder::new();
-        assert!(pb2.extend_from_slice(&[Asn(1234); 255]).is_ok());
-        assert!(pb2.push(Asn(1235)).is_err());
-        assert!(pb2.extend_from_slice(&[Asn(1235)]).is_err());
-
-        pb2.start(SegmentType::Set);
-        assert!(pb2.extend_from_slice(&[Asn(2345); 255]).is_ok());
-
-        let asp2: AsPath<Vec<Asn>> = pb2.finalize();
-        let mut segment_cnt = 0;
-        let mut as_cnt = 0;
-        for ps in asp2.into_iter() {
-            segment_cnt += 1;
-            for _asn in ps.elements() {
-                as_cnt += 1;
-            }
-        }
-        assert_eq!(segment_cnt, 2);
-        assert_eq!(as_cnt, 255 + 255);
-    }
->>>>>>> 9d539506
 }
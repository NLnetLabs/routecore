--- conflicted
+++ resolved
@@ -472,11 +472,7 @@
 
 //------------ AsPathBuilder -------------------------------------------------
 
-<<<<<<< HEAD
 #[derive(Clone, Debug, Eq, PartialEq)]
-=======
-#[derive(Clone, Debug, PartialEq, Eq)]
->>>>>>> 27913ad4
 pub struct AsPathBuilder {
     /// A vec with the elements we have so far.
     segments: Vec<Asn>,

[package]
name = "routecore"
version = "0.3.0-dev"
authors = ["The NLnet Labs RPKI team <rpki-team@nlnetlabs.nl>"]
categories = ["network-programming"]
description = "A Library with Building Blocks for BGP Routing"
documentation = "https://docs.rs/routecore/"
edition = "2021"
rust-version = "1.56.1"
keywords = ["routing", "bgp"]
license = "BSD-3-Clause"

[dependencies]

# Optional dependencies which, if included, introduce additional functionality.
bcder = { version = "0.7.0", optional = true }
serde = { version = "1.0.95", optional = true, features = ["derive"] }


bytes = { version = "1.1.0", optional = true }
chrono = { version = "0.4", optional = true }
log = { version = "0.4.17", optional = true }

<<<<<<< HEAD
octseq = { git = "https://github.com/NLnetLabs/octseq", features = ["bytes"], optional = true }
=======
octseq = { git = "https://github.com/NLnetLabs/octseq", branch = "generic-messages", features = ["bytes"], optional = true }
>>>>>>> fbf0fdce

[dev-dependencies]
serde_test      = "1.0"

[features]
default = []
bgp = ["bytes", "log", "octseq"]
bmp = ["bgp", "bytes", "chrono", "log", "octseq"]
std = []<|MERGE_RESOLUTION|>--- conflicted
+++ resolved
@@ -21,11 +21,7 @@
 chrono = { version = "0.4", optional = true }
 log = { version = "0.4.17", optional = true }
 
-<<<<<<< HEAD
 octseq = { git = "https://github.com/NLnetLabs/octseq", features = ["bytes"], optional = true }
-=======
-octseq = { git = "https://github.com/NLnetLabs/octseq", branch = "generic-messages", features = ["bytes"], optional = true }
->>>>>>> fbf0fdce
 
 [dev-dependencies]
 serde_test      = "1.0"
